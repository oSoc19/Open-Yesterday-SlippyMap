--- conflicted
+++ resolved
@@ -17,13 +17,8 @@
       <img src="docs/openyesterday_crest.svg" style="height:20vh"></img>
       <img src="docs/osoc_logo.svg" style="height:20vh;"></img>
     </div>
-<<<<<<< HEAD
-    <div style="text-align: center; max-width: 60%;">
-      <h1>Slippy Maps for Open Heritage Map</h1>
-=======
     <div style="text-align: center">
       <h1>Slippy Maps for Open Historical Map</h1>
->>>>>>> 8716ce1c
       <p>
       This is a lightweight library to embed slippy maps that displays data (features) from Open Historical Map. <br>
       Made by the Open Yesterday team during #oSoc19
